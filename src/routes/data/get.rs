--- conflicted
+++ resolved
@@ -30,10 +30,7 @@
     data_type: Option<String>,
     relay_url: Option<String>,
     js_message: Option<String>,
-<<<<<<< HEAD
     js_height_msg_prefix: Option<String>
-=======
->>>>>>> 10eb3136
 }
 
 impl Validate for WithoutTokenQueryParams {
@@ -56,10 +53,7 @@
     data_type: Option<String>,
     relay_url: Option<String>,
     js_message: Option<String>,
-<<<<<<< HEAD
     js_height_msg_prefix: Option<String>
-=======
->>>>>>> 10eb3136
 }
 
 impl Validate for WithTokenQueryParams {
@@ -597,10 +591,7 @@
                         data_type: None,
                         relay_url: None,
                         js_message: None,
-<<<<<<< HEAD
                         js_height_msg_prefix: None,
-=======
->>>>>>> 10eb3136
                     });
 
                     template.value == expected_value
@@ -648,10 +639,7 @@
                         data_type: None,
                         relay_url: None,
                         js_message: None,
-<<<<<<< HEAD
                         js_height_msg_prefix: None,
-=======
->>>>>>> 10eb3136
                     });
 
                     template.value == expected_value
@@ -699,10 +687,7 @@
                         data_type: None,
                         relay_url: None,
                         js_message: None,
-<<<<<<< HEAD
                         js_height_msg_prefix: None,
-=======
->>>>>>> 10eb3136
                     });
                     template.value == expected_value
                 })
@@ -749,10 +734,7 @@
                         data_type: None,
                         relay_url: None,
                         js_message: None,
-<<<<<<< HEAD
                         js_height_msg_prefix: None,
-=======
->>>>>>> 10eb3136
                     });
                     template.value == expected_value
                 })
@@ -801,10 +783,7 @@
                         data_type: None,
                         relay_url: None,
                         js_message: Some(js_message.to_owned()),
-<<<<<<< HEAD
                         js_height_msg_prefix: None,
-=======
->>>>>>> 10eb3136
                     });
                     template.value == expected_value
                 })
