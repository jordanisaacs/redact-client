--- conflicted
+++ resolved
@@ -44,14 +44,10 @@
 base64 = "0.13.0"
 sodiumoxide = "0.2.6"
 http = "0.2.4"
-<<<<<<< HEAD
 redact-crypto = { git = "https://github.com/pauwels-labs/redact-crypto.git", rev = "0cc0452ea44663c5827a94fac343e2c4909c5a5b" }
 bson = "1.2.2"
-=======
-redact-crypto = "0.3.0"
 regex = "1.5.4"
 percent-encoding = "2.1.0"
->>>>>>> 74bca245
 
 [dev-dependencies]
 mockall = "0.9.0"
